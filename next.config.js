const slugs = [
  "css-modules",
  "dynamo-introduction",
  "graphql-caching-and-micro",
  "new-beginnings",
  "offline-web-development",
  "redux-in-hooks",
  "state-and-use-reducer",
  "suspense-explained",
];

module.exports = {
<<<<<<< HEAD
  experimental: {
    legacyBrowsers: false,
    browsersListForSwc: true,
=======
  async headers() {
    return [
      {
        source: "/(.*).(jpg|png|jpeg)",
        headers: [
          {
            key: "Cache-Control",
            value: "public, max-age=31536000",
          },
        ],
      },
    ];
>>>>>>> bfda66f9
  },
  redirects() {
    return slugs.flatMap(s => {
      return [
        {
          source: `/${s}`,
          destination: `/blog/${s}`,
          permanent: true,
        },
        {
          source: `/${s}/`,
          destination: `/blog/${s}`,
          permanent: true,
        },
      ];
    });
  },
};<|MERGE_RESOLUTION|>--- conflicted
+++ resolved
@@ -10,11 +10,6 @@
 ];
 
 module.exports = {
-<<<<<<< HEAD
-  experimental: {
-    legacyBrowsers: false,
-    browsersListForSwc: true,
-=======
   async headers() {
     return [
       {
@@ -27,7 +22,6 @@
         ],
       },
     ];
->>>>>>> bfda66f9
   },
   redirects() {
     return slugs.flatMap(s => {
