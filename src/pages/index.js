import React from "react";
import { Link, graphql } from "gatsby";

import Bio from "../components/bio";
import Layout from "../components/layout";
import SEO from "../components/seo";
import { rhythm } from "../utils/typography";

class BlogIndex extends React.Component {
  render() {
    const { data } = this.props;
    const { title: siteTitle, subtitle } = data.site.siteMetadata;
<<<<<<< HEAD
    const posts = data.allMarkdownRemark.edges.filter(n => n.node.fields.slug !== "/typescript-rtti/");
=======
    const posts = data.allMarkdownRemark.edges.filter(n => n.node.fields.slug !== "/suspense-data-fetching/");
>>>>>>> c99b0143

    if (!posts.find(p => p.node.fields && p.node.fields.slug == "https://css-tricks.com/making-your-web-app-work-offline-part-1/")) {
      posts.push({
        node: {
          external: true,
          frontmatter: {
            title: "Making your web app work offline",
            date: "December 7, 2017",
            description: "A gentle introduction to offline web development"
          },
          fields: {
            slug: "https://css-tricks.com/making-your-web-app-work-offline-part-1/"
          }
        }
      });
    }

    if (!posts.find(p => p.node.fields && p.node.fields.slug == "https://css-tricks.com/react-suspense-in-practice/")) {
      const index = posts.findIndex(p => p.node && p.node.fields && p.node.fields.slug == "/suspense-explained/");

      if (index >= 0) {
        posts.splice(
          index,
          0,
          {
            node: {
              external: true,
              frontmatter: {
                title: "Svelte for the Experienced React Dev",
                date: "May 21, 2021",
                description: "A high-level introduction to Svelte, from the perspective of an experienced React developer"
              },
              fields: {
                slug: "https://css-tricks.com/svelte-and-spring-animations/"
              }
            }
          },
          {
            node: {
              external: true,
              frontmatter: {
                title: "Coordinating Svelte Animations With XState",
                date: "April 7, 2021",
                description: "An introduction to XState, for simplifying Svelte animation code"
              },
              fields: {
                slug: "https://css-tricks.com/svelte-and-spring-animations/"
              }
            }
          },
          {
            node: {
              external: true,
              frontmatter: {
                title: "Svelte and Spring Animations",
                date: "Jan 8, 2021",
                description: "A deep dive into Svelte's spring animation features"
              },
              fields: {
                slug: "https://css-tricks.com/svelte-and-spring-animations/"
              }
            }
          },
          {
            node: {
              external: true,
              frontmatter: {
                title: "Integrating TypeScript with Svelte",
                date: "Dec 28, 2020",
                description: "Manually adding TypeScript to a non-greenfield Svelte project"
              },
              fields: {
                slug: "https://css-tricks.com/integrating-typescript-with-svelte/"
              }
            }
          },
          {
            node: {
              external: true,
              frontmatter: {
                title: "Pre-Caching Images with React Suspense",
                date: "Sept 21, 2020",
                description: "Using Suspense to block a component's rendering until its images have loaded"
              },
              fields: {
                slug: "https://css-tricks.com/pre-caching-image-with-react-suspense/"
              }
            }
          },
          {
            node: {
              external: true,
              frontmatter: {
                title: "How to Use CSS Grid for Sticky Headers and Footers",
                date: "Sept 14, 2020",
                description: "A beginner friendly introduction to CSS Grid, with examples implementing sticky headers and footers"
              },
              fields: {
                slug: "https://css-tricks.com/how-to-use-css-grid-for-sticky-headers-and-footers/"
              }
            }
          },
          {
            node: {
              external: true,
              frontmatter: {
                title: "Making Sense of react-spring",
                date: "Aug 20, 2020",
                description: "Understanding how react-spring works, and how to leverage it for common animation use cases"
              },
              fields: {
                slug: "https://css-tricks.com/making-sense-of-react-spring/"
              }
            }
          },
          {
            node: {
              external: true,
              frontmatter: {
                title: "Building Your First Serverless Service With AWS Lambda Functions",
                date: "May 29, 2020",
                description: "A beginners introduction to the Serverless framework"
              },
              fields: {
                slug: "https://css-tricks.com/building-your-first-serverless-service-with-aws-lambda-functions/"
              }
            }
          },
          {
            node: {
              external: true,
              frontmatter: {
                title: "React Suspense in Practice",
                date: "March 19, 2020",
                description: "A practical, hands-on tutorial to React Suspense"
              },
              fields: {
                slug: "https://css-tricks.com/react-suspense-in-practice/"
              }
            }
          }
        );
      }

      if (!posts.find(p => p.node.fields && p.node.fields.slug == "https://css-tricks.com/react-suspense-lessons-learned-while-loading-data/")) {
        const index = posts.findIndex(p => p.node && p.node.fields && p.node.fields.slug == "/dynamo-introduction/");

        if (index >= 0) {
          posts.splice(
            index,
            0,
            {
              node: {
                external: true,
                frontmatter: {
                  title: "Demystifying TypeScript Discriminated Unions",
                  date: "Jan 17, 2022",
                  description: "Explaining TypeScript unions, and discriminated unions"
                },
                fields: {
                  slug: "https://css-tricks.com/typescript-discriminated-unions/"
                }
              }
            },
            {
              node: {
                external: true,
                frontmatter: {
                  title: "Making a Site Work Offline Using the VitePWA Plugin",
                  date: "Jan 18, 2022",
                  description: "Diving deeper into Vite, and using the VitePWA plugin to improve your site's performance"
                },
                fields: {
                  slug: "https://css-tricks.com/vitepwa-plugin-offline-service-worker/"
                }
              }
            },
            {
              node: {
                external: true,
                frontmatter: {
                  title: "Adding Vite to Your Existing Web App",
                  date: "Jan 11, 2022",
                  description: "A fun, painless introduction to Vite"
                },
                fields: {
                  slug: "https://css-tricks.com/adding-vite-to-your-existing-web-app/"
                }
              }
            },

            {
              node: {
                external: true,
                frontmatter: {
                  title: "React Suspense: Lessons Learned While Loading Data",
                  date: "Nov 9, 2021",
                  description: "A deeper dive into data loading with Suspense"
                },
                fields: {
                  slug: "https://css-tricks.com/react-suspense-lessons-learned-while-loading-data/"
                }
              }
            }
          );
        }
      }
    }

    return (
      <Layout location={this.props.location} title={siteTitle} subtitle={subtitle}>
        <SEO title="Adam Reacts" keywords={[`blog`, `javascript`, `react`, `graphql`]} />
        <Bio />
        {posts.map(({ node }) => {
          const title = node.frontmatter.title || node.fields.slug;
          return (
            <div key={node.fields.slug}>
              <h3
                style={{
                  marginBottom: rhythm(1 / 4)
                }}
              >
                {node.external ? (
                  <a href={node.fields.slug} style={{ boxShadow: `none`, textDecoration: "none" }}>
                    {title} <i class="fad fa-external-link"></i>
                  </a>
                ) : (
                  <Link
                    style={{
                      boxShadow: `none`,
                      textDecoration: "none"
                    }}
                    to={node.fields.slug}
                  >
                    {title}
                  </Link>
                )}
              </h3>
              <small>
                {node.frontmatter.date}
                {node.external ? <span> on css-tricks.com</span> : null}
              </small>
              <p
                dangerouslySetInnerHTML={{
                  __html: node.frontmatter.description || node.excerpt
                }}
              />
            </div>
          );
        })}
      </Layout>
    );
  }
}

export default BlogIndex;

export const pageQuery = graphql`
  query {
    site {
      siteMetadata {
        title
        subtitle
      }
    }
    allMarkdownRemark(sort: { fields: [frontmatter___date], order: DESC }) {
      edges {
        node {
          excerpt
          fields {
            slug
          }
          frontmatter {
            date(formatString: "MMMM DD, YYYY")
            title
            description
          }
        }
      }
    }
  }
`;<|MERGE_RESOLUTION|>--- conflicted
+++ resolved
@@ -10,11 +10,8 @@
   render() {
     const { data } = this.props;
     const { title: siteTitle, subtitle } = data.site.siteMetadata;
-<<<<<<< HEAD
     const posts = data.allMarkdownRemark.edges.filter(n => n.node.fields.slug !== "/typescript-rtti/");
-=======
     const posts = data.allMarkdownRemark.edges.filter(n => n.node.fields.slug !== "/suspense-data-fetching/");
->>>>>>> c99b0143
 
     if (!posts.find(p => p.node.fields && p.node.fields.slug == "https://css-tricks.com/making-your-web-app-work-offline-part-1/")) {
       posts.push({
